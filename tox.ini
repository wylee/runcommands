--- conflicted
+++ resolved
@@ -1,9 +1,6 @@
 [tox]
 envlist = py36,py37,py38,py39
-<<<<<<< HEAD
-=======
 isolated_build = true
->>>>>>> 9d6456e7
 
 [testenv]
 deps =

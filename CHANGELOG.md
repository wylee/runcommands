--- conflicted
+++ resolved
@@ -1,7 +1,5 @@
 # RunCommands
 
-<<<<<<< HEAD
-=======
 ## 1.0a63 - 2020-12-20
 
 - Switched to poetry for package setup
@@ -18,7 +16,6 @@
 - Wrapped arg type constructors so that when empty strings are passed
   via the command they'll be converted to `None`
 
->>>>>>> 9d6456e7
 ## 1.0a62 - 2020-11-22
 
 - Drop support for Python 3.5 since it's no longer supported.

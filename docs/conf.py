--- conflicted
+++ resolved
@@ -66,11 +66,7 @@
 # Options for intersphinx extension ---------------------------------------
 
 intersphinx_mapping = {
-<<<<<<< HEAD
-    'python': ('https://docs.python.org/3.6', None),
-=======
     "python": ("https://docs.python.org/3.6", None),
->>>>>>> 9d6456e7
 }
 
 # -- Options for HTML output ----------------------------------------------
